from yf_elt_utils import *

start = time.time()

intervals_to_download = ('1m', '2m', '5m', '1h',  '1d')
<<<<<<< HEAD
yf_params = {'threads': False}
=======
yf_params = {'threads': True}
>>>>>>> c7e8c8d2


### run the pipeline ###

pipeline = YFinanceELT(dwh='bigquery', num_workers=1)

pipeline.connect_to_db()

pipeline.elt_stock_tickers()
pipeline.elt_stock_prices(batch_download=True, intervals_to_download=intervals_to_download, yf_params=yf_params)


### TODO: integrate fix missing tickers ###

# start_fix = time.time()

# pipeline.fix_missing_ticker_intervals(intervals_to_fix=intervals_to_download, yf_params=yf_params)

# print(f'\nYahoo finance ELT process took {round((start_fix - start) / 60, 3)} minutes.\n')
# print(f'\nTicker fixes took {round((time.time() - start_fix) / 60, 3)} minutes.\n')

print(f'\nTotal time took {round((time.time() - start) / 60, 3)} minutes.\n')<|MERGE_RESOLUTION|>--- conflicted
+++ resolved
@@ -3,11 +3,7 @@
 start = time.time()
 
 intervals_to_download = ('1m', '2m', '5m', '1h',  '1d')
-<<<<<<< HEAD
 yf_params = {'threads': False}
-=======
-yf_params = {'threads': True}
->>>>>>> c7e8c8d2
 
 
 ### run the pipeline ###
